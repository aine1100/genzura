"use client"

<<<<<<< HEAD
import { Building2, FileText, Home, Settings, Users, Wallet, MoreHorizontal, Bot, Crown, Wrench } from "lucide-react"
=======
import { 
  Building2, 
  FileText, 
  Home, 
  Settings, 
  Users, 
  Wallet, 
  MoreHorizontal, 
  Bot, 
  Crown, 
  Inventory, 
  Car 
} from "lucide-react"
>>>>>>> 7cb44716
import Link from "next/link"
import { usePathname } from "next/navigation"
import React, { useState } from "react"

import {
  Sidebar,
  SidebarContent,
  SidebarFooter,
  SidebarGroup,
  SidebarGroupContent,
  SidebarHeader,
  SidebarMenu,
  SidebarMenuButton,
  SidebarMenuItem,
} from "@/components/ui/sidebar"
import { Button } from "@/components/ui/button"
import { Card, CardContent } from "@/components/ui/card"
import { Dialog, DialogContent, DialogHeader, DialogTitle, DialogFooter } from "@/components/ui/dialog"
import BaseSidebar from "@/components/ui/BaseSidebar";

const menuItems = [
  {
    title: "Dashboard",
    url: "/service",
    icon: Home,
  },
  {
    title: "Services",
    url: "/service/services",
    icon: Wrench,
  },
  {
    title: "Reports",
    url: "/service/reports",
    icon: FileText,
  },
  {
    title: "Departments",
    url: "/service/departments",
    icon: Users,
  },
  {
    title: "Payroll",
    url: "/service/payroll",
    icon: Wallet,
  },
  {
    title: "System Utils",
    url: "/service/others",
    icon: MoreHorizontal,
  },
  {
    title: "Settings",
    url: "/service/settings",
    icon: Settings,
  },
  {
    title: "AI Chat",
    url: "/service/ai-chat",
    icon: Bot,
  },
]

export function ServiceSidebar() {
  const [showUpgrade, setShowUpgrade] = useState(false);
  return (
<<<<<<< HEAD
    <>    
    {/* Desktop Sidebar - Hidden on mobile */}
    <Sidebar className="border-r hidden md:flex">
      <SidebarHeader className="p-3">
        <div className="flex items-center gap-2">
          <div className="flex h-8 w-8 items-center justify-center rounded-lg bg-green-600">
            <Wrench className="h-4 w-4 text-white" />
          </div>
          <span className="text-lg sm:text-xl font-bold">Service Portal</span>
        </div>
      </SidebarHeader>

      <SidebarContent>
        <SidebarGroup>
          <SidebarGroupContent>
            <SidebarMenu>
              {menuItems.map((item) => (
                <SidebarMenuItem key={item.title}>
                  <SidebarMenuButton asChild isActive={pathname === item.url} className="w-full h-[2.5rem] justify-start text-sm sm:text-base">
                    <Link href={item.url}>
                      <item.icon className="h-4 w-4 flex-shrink-0" />
                      <span className="truncate">{item.title}</span>
                    </Link>
                  </SidebarMenuButton>
                </SidebarMenuItem>
              ))}
            </SidebarMenu>
          </SidebarGroupContent>
        </SidebarGroup>
      </SidebarContent>

      <SidebarFooter className="p-4">
        <Card className="bg-gradient-to-br from-blue-50 to-blue-100 border-blue-300">
          <CardContent className="p-4 text-center">
            <div className="mb-3">
=======
    <>
      <BaseSidebar
        menuItems={menuItems}
        headerIcon={<Settings className="h-4 w-4 text-white bg-blue-600 rounded-lg p-1" />}
        headerTitle="Service System"
        footer={
          <Card className="bg-gradient-to-br from-blue-50 to-blue-100 border-blue-300">
            <CardContent className="p-4 text-center">
              <div className="mb-3">
>>>>>>> 7cb44716
                <Crown className="h-8 w-8 mx-auto text-blue-500" />
              </div>
              <h3 className="font-semibold text-sm mb-1 text-blue-800">Upgrade to Premium with AI analysis</h3>
              <p className="text-xs text-blue-700 mb-3">Unlock advanced analytics, AI-powered insights, and premium support for your service operations.</p>
              <Button className="w-full bg-blue-500 hover:bg-blue-600 text-white" onClick={() => setShowUpgrade(true)}>
                Upgrade Now
              </Button>
            </CardContent>
          </Card>
        }
      />
      <Dialog open={showUpgrade} onOpenChange={setShowUpgrade}>
        <DialogContent>
          <DialogHeader>
            <DialogTitle className="flex items-center gap-2 text-blue-700">
              <Crown className="h-6 w-6 text-blue-500" />
              Upgrade to Genzura Premium
            </DialogTitle>
          </DialogHeader>
          <div className="py-2 text-center">
            <p className="text-base font-semibold mb-2">Supercharge your business with AI!</p>
            <ul className="text-sm text-gray-700 mb-4 space-y-1 text-left mx-auto max-w-xs">
              <li>• AI-powered analytics and reporting</li>
              <li>• Smart service and client insights</li>
              <li>• Priority customer support</li>
              <li>• Early access to new features</li>
              <li>• Custom integrations</li>
              <li>• And much more...</li>
            </ul>
            <p className="text-xs text-gray-500">Contact our sales team to discuss your needs and get a personalized offer.</p>
          </div>
          <DialogFooter className="flex flex-col gap-2">
            <Button className="w-full bg-blue-500 hover:bg-blue-600 text-white" onClick={() => { setShowUpgrade(false); window.location.href = 'mailto:sales@genzura.com?subject=Upgrade%20to%20Premium'; }}>
              Contact Sales
            </Button>
            <Button variant="outline" className="w-full" onClick={() => setShowUpgrade(false)}>
              Maybe Later
            </Button>
          </DialogFooter>
        </DialogContent>
      </Dialog>
    </>
<<<<<<< HEAD
  )
}
=======
  );
} 
>>>>>>> 7cb44716
<|MERGE_RESOLUTION|>--- conflicted
+++ resolved
@@ -1,8 +1,5 @@
 "use client"
 
-<<<<<<< HEAD
-import { Building2, FileText, Home, Settings, Users, Wallet, MoreHorizontal, Bot, Crown, Wrench } from "lucide-react"
-=======
 import { 
   Building2, 
   FileText, 
@@ -14,9 +11,9 @@
   Bot, 
   Crown, 
   Inventory, 
-  Car 
+  Car,
+  Wrench
 } from "lucide-react"
->>>>>>> 7cb44716
 import Link from "next/link"
 import { usePathname } from "next/navigation"
 import React, { useState } from "react"
@@ -83,43 +80,6 @@
 export function ServiceSidebar() {
   const [showUpgrade, setShowUpgrade] = useState(false);
   return (
-<<<<<<< HEAD
-    <>    
-    {/* Desktop Sidebar - Hidden on mobile */}
-    <Sidebar className="border-r hidden md:flex">
-      <SidebarHeader className="p-3">
-        <div className="flex items-center gap-2">
-          <div className="flex h-8 w-8 items-center justify-center rounded-lg bg-green-600">
-            <Wrench className="h-4 w-4 text-white" />
-          </div>
-          <span className="text-lg sm:text-xl font-bold">Service Portal</span>
-        </div>
-      </SidebarHeader>
-
-      <SidebarContent>
-        <SidebarGroup>
-          <SidebarGroupContent>
-            <SidebarMenu>
-              {menuItems.map((item) => (
-                <SidebarMenuItem key={item.title}>
-                  <SidebarMenuButton asChild isActive={pathname === item.url} className="w-full h-[2.5rem] justify-start text-sm sm:text-base">
-                    <Link href={item.url}>
-                      <item.icon className="h-4 w-4 flex-shrink-0" />
-                      <span className="truncate">{item.title}</span>
-                    </Link>
-                  </SidebarMenuButton>
-                </SidebarMenuItem>
-              ))}
-            </SidebarMenu>
-          </SidebarGroupContent>
-        </SidebarGroup>
-      </SidebarContent>
-
-      <SidebarFooter className="p-4">
-        <Card className="bg-gradient-to-br from-blue-50 to-blue-100 border-blue-300">
-          <CardContent className="p-4 text-center">
-            <div className="mb-3">
-=======
     <>
       <BaseSidebar
         menuItems={menuItems}
@@ -129,7 +89,6 @@
           <Card className="bg-gradient-to-br from-blue-50 to-blue-100 border-blue-300">
             <CardContent className="p-4 text-center">
               <div className="mb-3">
->>>>>>> 7cb44716
                 <Crown className="h-8 w-8 mx-auto text-blue-500" />
               </div>
               <h3 className="font-semibold text-sm mb-1 text-blue-800">Upgrade to Premium with AI analysis</h3>
@@ -172,10 +131,5 @@
         </DialogContent>
       </Dialog>
     </>
-<<<<<<< HEAD
-  )
-}
-=======
   );
-} 
->>>>>>> 7cb44716
+} 