"use client"

import { 
  Building2, 
  FileText, 
  Home, 
  Package, 
  Settings, 
  Truck, 
  Users, 
  Wallet, 
  MoreHorizontal, 
  Bot, 
  Crown, 
  Inventory 
} from "lucide-react"
import Link from "next/link"
import { usePathname } from "next/navigation"
import React, { useState } from "react"

import {
  Sidebar,
  SidebarContent,
  SidebarFooter,
  SidebarGroup,
  SidebarGroupContent,
  SidebarHeader,
  SidebarMenu,
  SidebarMenuButton,
  SidebarMenuItem,
} from "@/components/ui/sidebar"
import { Button } from "@/components/ui/button"
import { Card, CardContent } from "@/components/ui/card"
import { Dialog, DialogContent, DialogHeader, DialogTitle, DialogFooter } from "@/components/ui/dialog"
import BaseSidebar from "@/components/ui/BaseSidebar";

const menuItems = [
  {
    title: "Dashboard",
    url: "/product",
    icon: Home,
  },
  {
    title: "Products",
    url: "/product/products",
    icon: Package,
  },
  {
    title: "Suppliers",
    url: "/product/suppliers",
    icon: Truck,
  },
  {
    title: "Reports",
    url: "/product/reports",
    icon: FileText,
  },
  {
    title: "Manage Store",
    url: "/product/manage-store",
    icon: Building2,
  },
  {
    title: "Departments",
    url: "/product/departments",
    icon: Users,
  },
  {
    title: "Payroll",
    url: "/product/payroll",
    icon: Wallet,
  },
  {
    title: "System Utils",
    url: "/product/others",
    icon: MoreHorizontal,
  },
  {
    title: "Settings",
    url: "/product/settings",
    icon: Settings,
  },
  {
    title: "AI Chat",
    url: "/product/ai-chat",
    icon: Bot,
  },
]

export function ProductSidebar() {
  const [showUpgrade, setShowUpgrade] = useState(false);
  return (
<<<<<<< HEAD
    <>    
    {/* Desktop Sidebar - Hidden on mobile */}
    <Sidebar className="border-r hidden md:flex">
      <SidebarHeader className="p-3">
        <div className="flex items-center gap-2">
          <div className="flex h-8 w-8 items-center justify-center rounded-lg bg-blue-600">
            <Package className="h-4 w-4 text-white" />
          </div>
          <span className="text-lg sm:text-xl font-bold">Product Portal</span>
        </div>
      </SidebarHeader>

      <SidebarContent>
        <SidebarGroup>
          <SidebarGroupContent>
            <SidebarMenu>
              {menuItems.map((item) => (
                <SidebarMenuItem key={item.title}>
                  <SidebarMenuButton asChild isActive={pathname === item.url} className="w-full h-[2.5rem] justify-start text-sm sm:text-base">
                    <Link href={item.url}>
                      <item.icon className="h-4 w-4 flex-shrink-0" />
                      <span className="truncate">{item.title}</span>
                    </Link>
                  </SidebarMenuButton>
                </SidebarMenuItem>
              ))}
            </SidebarMenu>
          </SidebarGroupContent>
        </SidebarGroup>
      </SidebarContent>

      <SidebarFooter className="p-4">
        <Card className="bg-gradient-to-br from-blue-50 to-blue-100 border-blue-300">
          <CardContent className="p-4 text-center">
            <div className="mb-3">
=======
    <>
      <BaseSidebar
        menuItems={menuItems}
        headerIcon={<Package className="h-4 w-4 text-white bg-blue-600 rounded-lg p-1" />}
        headerTitle="Product System"
        footer={
          <Card className="bg-gradient-to-br from-blue-50 to-blue-100 border-blue-300">
            <CardContent className="p-4 text-center">
              <div className="mb-3">
>>>>>>> 7cb44716
                <Crown className="h-8 w-8 mx-auto text-blue-500" />
              </div>
              <h3 className="font-semibold text-sm mb-1 text-blue-800">Upgrade to Premium with AI analysis</h3>
              <p className="text-xs text-blue-700 mb-3"></p>
              <Button className="w-full bg-blue-500 hover:bg-blue-600 text-white" onClick={() => setShowUpgrade(true)}>
                Upgrade Now
              </Button>
            </CardContent>
          </Card>
        }
      />
      <Dialog open={showUpgrade} onOpenChange={setShowUpgrade}>
        <DialogContent>
          <DialogHeader>
            <DialogTitle className="flex items-center gap-2 text-blue-700">
              <Crown className="h-6 w-6 text-blue-500" />
              Upgrade to Genzura Premium
            </DialogTitle>
          </DialogHeader>
          <div className="py-2 text-center">
            <p className="text-base font-semibold mb-2">Supercharge your business with AI!</p>
            <ul className="text-sm text-gray-700 mb-4 space-y-1 text-left mx-auto max-w-xs">
              <li>• AI-powered analytics and reporting</li>
              <li>• Smart inventory and supplier insights</li>
              <li>• Priority customer support</li>
              <li>• Early access to new features</li>
              <li>• Custom integrations</li>
              <li>• And much more...</li>
            </ul>
            <p className="text-xs text-gray-500">Contact our sales team to discuss your needs and get a personalized offer.</p>
          </div>
          <DialogFooter className="flex flex-col gap-2">
            <Button className="w-full bg-blue-500 hover:bg-blue-600 text-white" onClick={() => { setShowUpgrade(false); window.location.href = 'mailto:sales@genzura.com?subject=Upgrade%20to%20Premium'; }}>
              Contact Sales
            </Button>
          </DialogFooter>
        </DialogContent>
      </Dialog>
    </>
  );
} <|MERGE_RESOLUTION|>--- conflicted
+++ resolved
@@ -1,19 +1,6 @@
 "use client"
 
-import { 
-  Building2, 
-  FileText, 
-  Home, 
-  Package, 
-  Settings, 
-  Truck, 
-  Users, 
-  Wallet, 
-  MoreHorizontal, 
-  Bot, 
-  Crown, 
-  Inventory 
-} from "lucide-react"
+import { Building2, FileText, Home, Package, Settings, Truck, Users, Wallet, MoreHorizontal, Bot, Crown } from "lucide-react"
 import Link from "next/link"
 import { usePathname } from "next/navigation"
 import React, { useState } from "react"
@@ -89,8 +76,8 @@
 
 export function ProductSidebar() {
   const [showUpgrade, setShowUpgrade] = useState(false);
+  const pathname = usePathname();
   return (
-<<<<<<< HEAD
     <>    
     {/* Desktop Sidebar - Hidden on mobile */}
     <Sidebar className="border-r hidden md:flex">
@@ -126,17 +113,6 @@
         <Card className="bg-gradient-to-br from-blue-50 to-blue-100 border-blue-300">
           <CardContent className="p-4 text-center">
             <div className="mb-3">
-=======
-    <>
-      <BaseSidebar
-        menuItems={menuItems}
-        headerIcon={<Package className="h-4 w-4 text-white bg-blue-600 rounded-lg p-1" />}
-        headerTitle="Product System"
-        footer={
-          <Card className="bg-gradient-to-br from-blue-50 to-blue-100 border-blue-300">
-            <CardContent className="p-4 text-center">
-              <div className="mb-3">
->>>>>>> 7cb44716
                 <Crown className="h-8 w-8 mx-auto text-blue-500" />
               </div>
               <h3 className="font-semibold text-sm mb-1 text-blue-800">Upgrade to Premium with AI analysis</h3>
@@ -144,37 +120,40 @@
               <Button className="w-full bg-blue-500 hover:bg-blue-600 text-white" onClick={() => setShowUpgrade(true)}>
                 Upgrade Now
               </Button>
-            </CardContent>
-          </Card>
-        }
-      />
-      <Dialog open={showUpgrade} onOpenChange={setShowUpgrade}>
-        <DialogContent>
-          <DialogHeader>
-            <DialogTitle className="flex items-center gap-2 text-blue-700">
-              <Crown className="h-6 w-6 text-blue-500" />
-              Upgrade to Genzura Premium
-            </DialogTitle>
-          </DialogHeader>
-          <div className="py-2 text-center">
-            <p className="text-base font-semibold mb-2">Supercharge your business with AI!</p>
-            <ul className="text-sm text-gray-700 mb-4 space-y-1 text-left mx-auto max-w-xs">
-              <li>• AI-powered analytics and reporting</li>
-              <li>• Smart inventory and supplier insights</li>
-              <li>• Priority customer support</li>
-              <li>• Early access to new features</li>
-              <li>• Custom integrations</li>
-              <li>• And much more...</li>
-            </ul>
-            <p className="text-xs text-gray-500">Contact our sales team to discuss your needs and get a personalized offer.</p>
-          </div>
-          <DialogFooter className="flex flex-col gap-2">
-            <Button className="w-full bg-blue-500 hover:bg-blue-600 text-white" onClick={() => { setShowUpgrade(false); window.location.href = 'mailto:sales@genzura.com?subject=Upgrade%20to%20Premium'; }}>
-              Contact Sales
-            </Button>
-          </DialogFooter>
-        </DialogContent>
-      </Dialog>
+          </CardContent>
+        </Card>
+      </SidebarFooter>
+    </Sidebar>
+    <Dialog open={showUpgrade} onOpenChange={setShowUpgrade}>
+      <DialogContent>
+        <DialogHeader>
+          <DialogTitle className="flex items-center gap-2 text-blue-700">
+            <Crown className="h-6 w-6 text-blue-500" />
+            Upgrade to Genzura Premium
+          </DialogTitle>
+        </DialogHeader>
+        <div className="py-2 text-center">
+          <p className="text-base font-semibold mb-2">Supercharge your business with AI!</p>
+          <ul className="text-sm text-gray-700 mb-4 space-y-1 text-left mx-auto max-w-xs">
+            <li>• AI-powered analytics and reporting</li>
+            <li>• Smart inventory and supplier insights</li>
+            <li>• Priority customer support</li>
+            <li>• Early access to new features</li>
+            <li>• Custom integrations</li>
+            <li>• And much more...</li>
+          </ul>
+          <p className="text-xs text-gray-500">Contact our sales team to discuss your needs and get a personalized offer.</p>
+        </div>
+        <DialogFooter className="flex flex-col gap-2">
+          <Button className="w-full bg-blue-500 hover:bg-blue-600 text-white" onClick={() => { setShowUpgrade(false); window.location.href = 'mailto:sales@genzura.com?subject=Upgrade%20to%20Premium'; }}>
+            Contact Sales
+          </Button>
+          <Button variant="outline" className="w-full" onClick={() => setShowUpgrade(false)}>
+            Maybe Later
+          </Button>
+        </DialogFooter>
+      </DialogContent>
+    </Dialog>
     </>
-  );
+  )
 } 