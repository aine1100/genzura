--- conflicted
+++ resolved
@@ -111,14 +111,9 @@
 
   // Show dashboard with appropriate sidebar if authenticated and not on a public route
   if (checked && isAuth && !isPublicRoute) {
-<<<<<<< HEAD
-    const isProductPortal = pathname.startsWith("/product") || (pathname === "/" && userPortal === "product");
-    const isServicePortal = pathname.startsWith("/service") || (pathname === "/" && userPortal === "service");
-    
-=======
-    const isProductPortal = pathname.startsWith("/product") || (pathname === "/" && businessType === "product");
-    const isServicePortal = pathname.startsWith("/service") || (pathname === "/" && businessType === "service");
->>>>>>> 7cb44716
+    const isProductPortal = pathname.startsWith("/product") || (pathname === "/" && isBusinessType === "product");
+    const isServicePortal = pathname.startsWith("/service") || (pathname === "/" && isBusinessType === "service");
+
     let SidebarComponent = AppSidebar; // Default fallback
     let mobileNavProps = null;
     
