--- conflicted
+++ resolved
@@ -78,43 +78,6 @@
 export function AppSidebar() {
   const [showUpgrade, setShowUpgrade] = useState(false);
   return (
-<<<<<<< HEAD
-    <>    
-    {/* Desktop Sidebar - Hidden on mobile */}
-    <Sidebar className="border-r hidden md:flex">
-      <SidebarHeader className="p-3">
-        <div className="flex items-center gap-2">
-          <div className="flex h-8 w-8 items-center justify-center rounded-lg bg-blue-600">
-            <Package className="h-4 w-4 text-white" />
-          </div>
-          <span className="text-lg sm:text-xl font-bold">Genzura</span>
-        </div>
-      </SidebarHeader>
-
-      <SidebarContent>
-        <SidebarGroup>
-          <SidebarGroupContent>
-            <SidebarMenu>
-              {menuItems.map((item) => (
-                <SidebarMenuItem key={item.title}>
-                  <SidebarMenuButton asChild isActive={pathname === item.url} className="w-full h-[2.5rem] justify-start text-sm sm:text-base">
-                    <Link href={item.url}>
-                      <item.icon className="h-4 w-4 flex-shrink-0" />
-                      <span className="truncate">{item.title}</span>
-                    </Link>
-                  </SidebarMenuButton>
-                </SidebarMenuItem>
-              ))}
-            </SidebarMenu>
-          </SidebarGroupContent>
-        </SidebarGroup>
-      </SidebarContent>
-
-      <SidebarFooter className="p-4">
-        <Card className="bg-gradient-to-br from-yellow-50 to-yellow-100 border-yellow-300">
-          <CardContent className="p-4 text-center">
-            <div className="mb-3">
-=======
     <>
       <BaseSidebar
         menuItems={menuItems}
@@ -124,7 +87,6 @@
           <Card className="bg-gradient-to-br from-yellow-50 to-yellow-100 border-yellow-300">
             <CardContent className="p-4 text-center">
               <div className="mb-3">
->>>>>>> 7cb44716
                 <Crown className="h-8 w-8 mx-auto text-yellow-500" />
               </div>
               <h3 className="font-semibold text-sm mb-1 text-yellow-800">Upgrade to Premium</h3>
