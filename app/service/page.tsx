--- conflicted
+++ resolved
@@ -1,11 +1,7 @@
 "use client"
 
-<<<<<<< HEAD
-import { Bell, Search, Moon, ChevronDown, Plus, LogOut, Settings, FileText, Bot, Users, Wallet, MoreHorizontal, Building2, Menu } from "lucide-react"
-=======
 import React from "react"
 import { Bell, Search, Moon, ChevronDown, Plus, LogOut, Settings, FileText, Bot, Users, Wallet, MoreHorizontal, Building2 } from "lucide-react"
->>>>>>> 7cb44716
 import { Button } from "@/components/ui/button"
 import { Input } from "@/components/ui/input"
 import { Card, CardContent, CardHeader, CardTitle } from "@/components/ui/card"
@@ -91,101 +87,6 @@
     { name: "David", avatar: "/placeholder.svg?height=32&width=32" },
   ]
 
-<<<<<<< HEAD
-  return (
-    <TooltipProvider>
-      <div className="flex-1 space-y-3 p-2 sm:p-4 md:pr-8 lg:pr-12 xl:pr-8 xl:pl-8 md:pt-4 pt-2">
-        {/* Header - Responsive */}
-        <div className="flex flex-col sm:flex-row items-start sm:items-center justify-between gap-4">
-          {/* Search Bar */}
-          <div className="w-full sm:w-auto sm:max-w-md sm:flex-1">
-            <div className="relative">
-              <Search className="absolute left-3 top-1/2 transform -translate-y-1/2 text-gray-400 h-4 w-4" />
-              <Input placeholder="Search services..." className="pl-10 bg-gray-50 border-gray-200 w-full" aria-label="Search services" />
-            </div>
-          </div>
-
-          {/* Action Items */}
-          <div className="flex items-center justify-between w-full sm:w-auto sm:space-x-2 lg:space-x-4">
-            {/* User Info - Hidden on small mobile, shown on tablet+ */}
-            <div className="hidden sm:flex items-center space-x-2">
-              <Avatar className="h-8 w-8">
-                <AvatarImage src="/placeholder.svg?height=32&width=32" />
-                <AvatarFallback>RU</AvatarFallback>
-              </Avatar>
-              <span className="font-medium text-sm lg:text-base">Service Portal</span>
-            </div>
-
-            {/* Action Buttons */}
-            <div className="flex items-center space-x-1 sm:space-x-2">
-              {/* Notifications */}
-              <Tooltip>
-                <TooltipTrigger asChild>
-                  <Button variant="ghost" size="icon" className="relative h-9 w-9 sm:h-10 sm:w-10" aria-label="View notifications" tabIndex={0}>
-                    <Bell className="h-4 w-4 sm:h-5 sm:w-5" />
-                    <Badge className="absolute -top-1 -right-1 h-4 w-4 sm:h-5 sm:w-5 rounded-full p-0 flex items-center justify-center bg-blue-600 text-xs">
-                      5
-                    </Badge>
-                  </Button>
-                </TooltipTrigger>
-                <TooltipContent>View notifications</TooltipContent>
-              </Tooltip>
-
-              {/* Theme Toggle */}
-              <Tooltip>
-                <TooltipTrigger asChild>
-                  <Button variant="ghost" size="icon" onClick={() => setTheme(theme === "dark" ? "light" : "dark") } aria-label="Toggle theme" tabIndex={0} className="h-9 w-9 sm:h-10 sm:w-10">
-                    <Moon className="h-4 w-4 sm:h-5 sm:w-5" />
-                  </Button>
-                </TooltipTrigger>
-                <TooltipContent>Toggle light/dark mode</TooltipContent>
-              </Tooltip>
-
-              {/* Mobile User Avatar - Only on mobile */}
-              <div className="sm:hidden">
-                <DropdownMenu>
-                  <DropdownMenuTrigger asChild>
-                    <Button variant="ghost" size="icon" className="h-9 w-9" aria-label="User menu">
-                      <Avatar className="h-6 w-6">
-                        <AvatarImage src="/placeholder.svg?height=24&width=24" />
-                        <AvatarFallback className="text-xs">RU</AvatarFallback>
-                      </Avatar>
-                    </Button>
-                  </DropdownMenuTrigger>
-                  <DropdownMenuContent align="end" className="w-48">
-                    <DropdownMenuItem disabled>
-                      <span className="font-medium">Service Portal</span>
-                    </DropdownMenuItem>
-                    <DropdownMenuItem onClick={handleLogout} className="text-red-600">
-                      <LogOut className="h-4 w-4 mr-2" />
-                      Logout
-                    </DropdownMenuItem>
-                  </DropdownMenuContent>
-                </DropdownMenu>
-              </div>
-
-              {/* Desktop Logout - Hidden on mobile */}
-              <div className="hidden sm:block">
-                <Tooltip>
-                  <TooltipTrigger asChild>
-                    <Button 
-                      variant="ghost" 
-                      size="icon" 
-                      onClick={handleLogout}
-                      className="bg-red-100 hover:bg-red-200 rounded-full p-2 border border-red-300 shadow-md h-9 w-9 sm:h-10 sm:w-10"
-                      aria-label="Logout"
-                      tabIndex={0}
-                    >
-                      <LogOut className="h-5 w-5 sm:h-6 sm:w-6 text-red-600" />
-                    </Button>
-                  </TooltipTrigger>
-                  <TooltipContent>Logout</TooltipContent>
-                </Tooltip>
-              </div>
-            </div>
-          </div>
-        </div>
-=======
   const defaultCategories = ["garage", "consulting", "healthcare", "education"];
   const isCustomCategory = !defaultCategories.includes(businessCategory);
   const [editingCategory, setEditingCategory] = useState(false);
@@ -207,88 +108,34 @@
         theme={theme}
         setTheme={setTheme}
       />
->>>>>>> 7cb44716
 
         <div className="grid grid-cols-1 xl:grid-cols-4 gap-4 sm:gap-6">
           {/* Main Content */}
           <div className="xl:col-span-3 space-y-4 sm:space-y-6">
             {/* Welcome Banner */}
-<<<<<<< HEAD
-            <Card className="bg-gradient-to-r from-blue-600 to-cyan-600 text-white">
-              <CardContent className="p-4 sm:p-6">
-                <div className="flex flex-col sm:flex-row items-start sm:items-center justify-between gap-4">
-                  <div className="flex-1">
-                    <h1 className="text-xl sm:text-2xl font-bold mb-2">Welcome to Service Portal!</h1>
-                    <p className="text-blue-100 mb-4 text-sm sm:text-base">Manage your services, clients, and operations</p>
-                    <div className="flex flex-col sm:flex-row gap-2 sm:gap-3">
-                      <Button className="bg-white text-blue-600 hover:bg-gray-100 text-sm sm:text-base">
-=======
-            <Card className="bg-gradient-to-r from-blue-600 to-purple-600 text-white">
+            <Card className="bg-gradient-to-r from-green-600 to-teal-600 text-white">
               <CardContent className="p-6">
                 <div className="flex items-center justify-between">
                   <div>
-                    <h1 className="text-2xl font-bold mb-2">
-                      {isCustomCategory && !editingCategory ? (
-                        <>
-                          Welcome to <span className="inline-block px-2 py-1 rounded bg-white/10 text-yellow-200 font-semibold">{businessCategory}</span> Service System!
-                          <Button
-                            size="sm"
-                            variant="ghost"
-                            className="ml-2 text-xs text-yellow-200 hover:text-yellow-300 hover:bg-white/10 px-2 py-1"
-                            onClick={() => setEditingCategory(true)}
-                          >
-                            Edit
-                          </Button>
-                        </>
-                      ) : editingCategory ? (
-                        <div className="flex items-center gap-2">
-                          <Input
-                            value={customCategory}
-                            onChange={e => setCustomCategory(e.target.value)}
-                            className="w-auto px-2 py-1 text-black dark:text-white bg-white dark:bg-gray-900 border border-gray-300 dark:border-gray-700 rounded"
-                            placeholder="Your service name"
-                            autoFocus
-                          />
-                          <Button size="sm" className="bg-green-600 hover:bg-green-700 text-white px-3 py-1" onClick={handleCustomCategorySave}>Save</Button>
-                          <Button size="sm" variant="ghost" className="text-white px-2 py-1" onClick={() => setEditingCategory(false)}>Cancel</Button>
-                        </div>
-                      ) : (
-                        <>Welcome to {businessCategory === "garage" ? "Auto Garage Service System" : businessCategory === "consulting" ? "Consulting Service System" : businessCategory === "healthcare" ? "Healthcare Service System" : "Education Service System"}! </>
-                      )}
-                    </h1>
-                    <p className="text-blue-100 mb-4">
-                      {isCustomCategory ? (
-                        <>Manage your <span className="font-semibold text-yellow-200">{businessCategory}</span> services and operations</>
-                      ) : businessCategory === "garage" ? "Manage your automotive repair and maintenance services" : businessCategory === "consulting" ? "Manage your consulting services and client operations" : businessCategory === "healthcare" ? "Manage your healthcare services and patient care" : "Manage your educational services and training operations"}
-                    </p>
+                    <h1 className="text-2xl font-bold mb-2">Welcome to Service Portal!</h1>
+                    <p className="text-green-100 mb-4">Manage your services, clients, and operations</p>
                     <div className="flex space-x-3">
-                      <Button className="bg-white text-blue-600 hover:bg-gray-100">
->>>>>>> 7cb44716
+                      <Button className="bg-white text-green-600 hover:bg-gray-100">
                         <Plus className="h-4 w-4 mr-2" />
                         Add Service
                       </Button>
                       <Button
                         variant="outline"
-<<<<<<< HEAD
-                        className="border-white text-white hover:bg-white hover:text-blue-600 bg-transparent text-sm sm:text-base"
-=======
-                        className="border-white text-white hover:bg-white hover:text-blue-600 bg-transparent"
->>>>>>> 7cb44716
+                        className="border-white text-white hover:bg-white hover:text-green-600 bg-transparent"
                         onClick={() => router.push('/service/reports')}
                       >
                         View Reports
                       </Button>
                     </div>
                   </div>
-<<<<<<< HEAD
-                  <div className="hidden lg:block">
-                    <div className="w-24 h-24 sm:w-32 sm:h-32 bg-blue-500/20 rounded-lg flex items-center justify-center">
-                      <Settings className="w-12 h-12 sm:w-16 sm:h-16 text-blue-300" />
-=======
                   <div className="hidden md:block">
-                    <div className="w-32 h-32 bg-blue-500/20 rounded-lg flex items-center justify-center">
-                      <Settings className="w-16 h-16 text-blue-300" />
->>>>>>> 7cb44716
+                    <div className="w-32 h-32 bg-green-500/20 rounded-lg flex items-center justify-center">
+                      <Settings className="w-16 h-16 text-green-300" />
                     </div>
                   </div>
                 </div>
